{
  "WINDOWS": {
    "Scan": {
      "Registry": {
        "Key": {
          "Exclude": [
            "^HKEY_CLASSES_ROOT\\\\WOW6432Node\\\\Interface$",
            "^HKEY_LOCAL_MACHINE\\\\SYSTEM\\\\CurrentControlSet\\\\Control$",
            "^HKEY_LOCAL_MACHINE\\\\SYSTEM\\\\DriverDatabase\\\\DriverPackages$",
            "^HKEY_LOCAL_MACHINE\\\\SYSTEM\\\\CurrentControlSet\\\\Enum$",
            "^HKEY_LOCAL_MACHINE\\\\SYSTEM\\\\CurrentControlSet\\\\Services\\\\DeviceAssociationService\\\\State\\\\Store$",
            "^HKEY_LOCAL_MACHINE\\\\SYSTEM\\\\CurrentControlSet\\\\Services\\\\mpssvc\\\\Parameters$",
            "^HKEY_LOCAL_MACHINE\\\\SYSTEM\\\\ControlSet001\\\\Enum$",
            "^HKEY_LOCAL_MACHINE\\\\SYSTEM\\\\ControlSet001\\\\Control$",
            "^HKEY_LOCAL_MACHINE\\\\SOFTWARE\\\\Microsoft\\\\WwanSvc$",
            "^HKEY_LOCAL_MACHINE\\\\SOFTWARE\\\\WOW6432Node\\\\Microsoft\\\\Windows\\\\CurrentVersion\\\\AppModel$",
            "^HKEY_LOCAL_MACHINE\\\\SOFTWARE\\\\WOW6432Node\\\\Microsoft\\\\Windows NT\\\\CurrentVersion\\\\Perflib\\\\CurrentLanguage$",
            "^HKEY_USERS\\\\S-[0-9]*-[0-9]*-[0-9]*\\\\Software\\\\Microsoft\\\\SystemCertificates\\\\Root$",
            "^HKEY_USERS\\\\S-[0-9]*-[0-9]*-[0-9]*\\\\Software\\\\Microsoft\\\\SystemCertificates\\\\ROOT$",
            "^HKEY_USERS\\\\S-[0-9]*-[0-9]*-[0-9]*\\\\Software\\\\Microsoft\\\\Cryptography$",
            "^HKEY_USERS\\\\.DEFAULT\\\\Software\\\\Microsoft\\\\SystemCertificates\\\\Root$",
            "^HKEY_LOCAL_MACHINE\\\\SOFTWARE\\\\Microsoft\\\\Windows NT\\\\CurrentVersion\\\\Perflib",
            "^HKEY_LOCAL_MACHINE\\\\SOFTWARE\\\\Microsoft\\\\Windows NT\\\\CurrentVersion\\\\AppCompatFlags\\\\CIT$",
            "^HKEY_LOCAL_MACHINE\\\\SOFTWARE\\\\Microsoft\\\\Windows\\\\CurrentVersion",
            "^HKEY_LOCAL_MACHINE\\\\SOFTWARE\\\\Microsoft\\\\WcmSvc\\\\wifinetworkmanager$",
            "^HKEY_LOCAL_MACHINE\\\\SYSTEM\\\\ControlSet001\\\\Services\\\\ADOVMPPackages",
            "^HKEY_LOCAL_MACHINE\\\\SYSTEM\\\\ControlSet001\\\\Services\\\\DeviceAssociationService\\\\State\\\\Store\\\\",
            "^HKEY_LOCAL_MACHINE\\\\SYSTEM\\\\ControlSet001\\\\Services\\\\mpssvc\\\\Parameterss",
            "^HKEY_LOCAL_MACHINE\\\\SYSTEM\\\\ControlSet001\\\\Services\\\\PolicyAgent\\\\Parameters",
            "^HKEY_CURRENT_USER\\\\System\\\\CurrentControlSet\\\\Control\\\\DeviceContainers\\\\",
            "^HKEY_LOCAL_MACHINE\\\\SOFTWARE\\\\WOW6432Node\\\\Microsoft\\\\EAPSIMMethods",
            "^HKEY_LOCAL_MACHINE\\\\SECURITY",
            "^HKEY_LOCAL_MACHINE\\\\SAM",
            "^HKEY_LOCAL_MACHINE\\\\SOFTWARE\\\\Microsoft\\\\EAPSIMMethods",
            "^HKEY_USERS\\\\S-[0-9-]*\\\\System\\\\CurrentControlSet\\\\Control\\\\DeviceContainers",
            "^HKEY_LOCAL_MACHINE\\\\SYSTEM\\\\ControlSet001\\\\Services\\\\ADOVMPPackage",
            "^HKEY_LOCAL_MACHINE\\\\SYSTEM\\\\ControlSet001\\\\Services\\\\BTHPORT\\\\Parameters",
            "^HKEY_LOCAL_MACHINE\\\\SYSTEM\\\\ControlSet001\\\\Services\\\\mpssvc\\\\Parameters",
            "^HKEY_LOCAL_MACHINE\\\\SYSTEM\\\\CurrentControlSet\\\\Services\\\\ADOVMPPackage",
            "^HKEY_LOCAL_MACHINE\\\\SYSTEM\\\\CurrentControlSet\\\\Services\\\\BTHPORT\\\\Parameters",
            "^HKEY_LOCAL_MACHINE\\\\SYSTEM\\\\CurrentControlSet\\\\Services\\\\PolicyAgent\\\\Parameters",
            "^HKEY_CURRENT_USER\\\\Software\\\\Classes\\\\Local Settings\\\\MuiCache",
            "^HKEY_LOCAL_MACHINE\\\\SOFTWARE\\\\Microsoft\\\\Windows\\\\Windows Error Reporting"
          ]
        },
        "Hive": {
          "Exclude": [
            "ClassesRoot"
          ]
        }
      },
      "File": {
        "Path": {
          "Exclude": [
            "^[A-Z]:\\\\pagefile.sys$",
            "^[A-Z]:\\\\hiberfil.sys$",
            "^[A-Z]:\\\\swapfile.sys$",
            "^[A-Z]:\\\\Windows\\\\CSC$",
            "^[A-Z]:\\\\Windows\\\\System32\\\\LogFiles\\\\WMI\\\\RtBackup$",
            "^[A-Z]:\\\\Windows\\\\ServiceProfiles\\\\LocalService\\\\AppData\\\\Local\\\\Microsoft\\\\Ngc$",
            "^[A-Z]:\\\\Windows\\\\ServiceProfiles\\\\NetworkService\\\\AppData\\\\Local\\\\Microsoft\\\\Windows\\\\DeliveryOptimization\\\\Logs",
            "^[A-Z]:\\\\ProgramData\\\\Microsoft\\\\Windows\\\\AppRepository\\\\Packages\\\\Microsoft.Windows.ContentDeliveryManager",
            "^[A-Z]:\\\\Windows\\\\Prefetch",
            "^[A-Z]:\\\\Windows\\\\ServiceProfiles\\\\NetworkService\\\\AppData\\\\Local\\\\Microsoft\\\\Windows\\\\DeliveryOptimization\\\\Logs",
            "^[A-Z]:\\\\Windows\\\\System32\\\\config\\\\SYSTEM.LOG",
            "^[A-Z]:\\\\Windows\\\\System32\\\\config\\\\BBI.LOG",
            "^[A-Z]:\\\\ProgramData\\\\Microsoft\\\\Windows Defender Advanced Threat Protection\\\\Cache$",
            "^[A-Z]:\\\\ProgramData\\\\Microsoft\\\\Windows Defender Advanced Threat Protection\\\\Cyber$",
            "^[A-Z]:\\\\ProgramData\\\\Microsoft\\\\Windows Defender Advanced Threat Protection\\\\Trace$",
            "^[A-Z]:\\\\ProgramData\\\\Microsoft\\\\Windows Defender\\\\Scans\\\\History\\\\CacheManager$",
            "^[A-Z]:\\\\ProgramData\\\\Microsoft\\\\Windows\\\\SystemData$",
            "^[A-Z]:\\\\ProgramData\\\\Microsoft\\\\Diagnosis$",
            "^[A-Z]:\\\\ProgramData\\\\Microsoft\\\\Crypto\\\\RSA\\\\MachineKeys$",
            "^[A-Z]:\\\\System Volume Information$",
            "^[A-Z]:\\\\Windows\\\\System32\\\\LogFiles\\\\WMI\\\\LwtNetLog.etl$",
            "^[A-Z]:\\\\Windows\\\\Logs\\\\WindowsUpdate$",
            "^[A-Z]:\\\\Windows\\\\Temp\\\\MpCmdRun.log$",
            "^[A-Z]:\\\\Windows\\\\Temp\\\\MpSigStub.log$",
            "^[A-Z]:\\\\Windows\\\\WinSxS",
            "^[A-Z]:\\\\Windows\\\\System32\\\\LogFiles\\\\WMI\\\\LwtNetLog.etl$",
            "^[A-Z]:\\\\ProgramData\\\\Microsoft\\\\Windows Defender\\\\Support\\\\MpWppTracing$",
            "^[A-Z]:\\\\Windows\\\\CCM\\\\ScriptStore",
            "^[A-Z]:\\\\ProgramData\\\\Microsoft\\\\Windows\\\\Containers\\\\BaseImages\\\\.*?\\\\Files\\\\System Volume Information",
            "^[A-Z]:\\\\WcSandboxState",
            "^[A-Z]:\\\\ProgramData\\\\Microsoft\\\\Windows Defender Advanced Threat Protection",
            "^[A-Z]:\\\\Program Files\\\\Windows Defender Advanced Threat Protection\\\\Classification\\\\Configuration",
<<<<<<< HEAD
            "^[A-Z]:\\\\ProgramData\\\\Microsoft\\\\Windows\\\\WER\\\\Temp"
=======
            "^[A-Z]:\\\\ProgramData\\\\Microsoft\\\\Windows\\\\WER\\\\Temp",
            "^[A-Z]:\\\\ProgramData\\\\Microsoft\\\\Windows\\\\WER\\\\ReportArchive",
            "^[A-Z]:\\\\ProgramData\\\\Microsoft\\\\Windows\\\\ClipSVC\\\\tokens.dat",
            "^[A-Z]:\\\\Windows\\\\ServiceProfiles\\\\NetworkService\\\\AppData\\\\Local\\\\Microsoft\\\\Windows\\\\DeliveryOptimization\\State",
            "^[A-Z]:\\\\ProgramData\\\\Microsoft\\\\Network\\\\Downloader",
            "^[A-Z]:\\\\Windows\\\\Temp"
>>>>>>> 0caa401c
          ]
        }
      }
    }
  },
  "OSX": {
    "Monitor": {
      "File": {
        "Path": {
          "Exclude": [
            "/private/var/db/uuidtext",
            "/dev"
          ]
        }
      }
    },
    "Scan": {
      "File": {
        "Path": {
          "Exclude": [
            "^/private/var/db/uuidtext",
            "^/dev/",
            "^/.Spotlight-V100"
          ]
        }
      }
    }
  },
  "LINUX": {
    "Scan": {
      "File": {
        "Path": {
          "Exclude": [
            "^/proc/",
            "^/usr/share/",
            "^/usr/src/",
            "^/snap/",
            "^/run/systemd/",
            "^/run/udev/"
          ]
        }
      }
    }
  }
}<|MERGE_RESOLUTION|>--- conflicted
+++ resolved
@@ -84,16 +84,12 @@
             "^[A-Z]:\\\\WcSandboxState",
             "^[A-Z]:\\\\ProgramData\\\\Microsoft\\\\Windows Defender Advanced Threat Protection",
             "^[A-Z]:\\\\Program Files\\\\Windows Defender Advanced Threat Protection\\\\Classification\\\\Configuration",
-<<<<<<< HEAD
-            "^[A-Z]:\\\\ProgramData\\\\Microsoft\\\\Windows\\\\WER\\\\Temp"
-=======
             "^[A-Z]:\\\\ProgramData\\\\Microsoft\\\\Windows\\\\WER\\\\Temp",
             "^[A-Z]:\\\\ProgramData\\\\Microsoft\\\\Windows\\\\WER\\\\ReportArchive",
             "^[A-Z]:\\\\ProgramData\\\\Microsoft\\\\Windows\\\\ClipSVC\\\\tokens.dat",
             "^[A-Z]:\\\\Windows\\\\ServiceProfiles\\\\NetworkService\\\\AppData\\\\Local\\\\Microsoft\\\\Windows\\\\DeliveryOptimization\\State",
             "^[A-Z]:\\\\ProgramData\\\\Microsoft\\\\Network\\\\Downloader",
             "^[A-Z]:\\\\Windows\\\\Temp"
->>>>>>> 0caa401c
           ]
         }
       }
