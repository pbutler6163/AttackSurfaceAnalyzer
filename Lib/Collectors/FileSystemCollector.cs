﻿// Copyright (c) Microsoft Corporation. All rights reserved.
// Licensed under the MIT License.
using System;
using System.Collections.Generic;
using System.IO;
using System.Linq;
using System.Runtime.InteropServices;
using System.Security.Cryptography.X509Certificates;
using System.Threading.Tasks;
using AttackSurfaceAnalyzer.Objects;
using AttackSurfaceAnalyzer.Utils;
using Microsoft.Data.Sqlite;
using Mono.Unix;
using Newtonsoft.Json;
using Serilog;

namespace AttackSurfaceAnalyzer.Collectors
{
    /// <summary>
    /// Collects Filesystem Data from the local file system.
    /// </summary>
    public class FileSystemCollector : BaseCollector
    {
        private readonly HashSet<string> roots;

        private bool INCLUDE_CONTENT_HASH = false;

        private bool downloadCloud;
        private bool examineCertificates;

        public FileSystemCollector(string runId, bool enableHashing = false, string directories = "", bool downloadCloud = false, bool examineCertificates = false)
        {
            this.runId = runId;
            this.downloadCloud = downloadCloud;
            this.examineCertificates = examineCertificates;

            roots = new HashSet<string>();
            INCLUDE_CONTENT_HASH = enableHashing;

            if (!directories.Equals(""))
            {
                foreach (string path in directories.Split(','))
                {
                    AddRoot(path);
                }
            }

        }

        public void AddRoot(string root)
        {
            roots.Add(root);
        }

        public void ClearRoots()
        {
            roots.Clear();
        }

        public override bool CanRunOnPlatform()
        {
            return RuntimeInformation.IsOSPlatform(OSPlatform.Windows) || RuntimeInformation.IsOSPlatform(OSPlatform.Linux) || RuntimeInformation.IsOSPlatform(OSPlatform.OSX);
        }

        public override void Execute()
        {
            if (!CanRunOnPlatform())
            {
                return;
            }

            Start();

            if (roots == null || !roots.Any())
            {
                if (RuntimeInformation.IsOSPlatform(OSPlatform.Windows))
                {
                    foreach (var driveInfo in DriveInfo.GetDrives())
                    {
                        if (driveInfo.IsReady && driveInfo.DriveType == DriveType.Fixed)
                        {
                            roots.Add(driveInfo.Name);
                        }
                    }
                }
                else if (RuntimeInformation.IsOSPlatform(OSPlatform.Linux))
                {
                    roots.Add("/");   // @TODO Improve this
                }
                else if (RuntimeInformation.IsOSPlatform(OSPlatform.OSX))
                {
                    roots.Add("/"); // @TODO Improve this
                }
            }

            foreach (var root in roots)
            {
                Log.Information("{0} root {1}", Strings.Get("Scanning"), root.ToString());
                //Ensure the transaction is started to prevent collisions on the multithreaded code ahead
                _ = DatabaseManager.Transaction;
                try
                {
                    var fileInfoEnumerable = DirectoryWalker.WalkDirectory(root);
                    Parallel.ForEach(fileInfoEnumerable,
                                    (fileInfo =>
                    {
                        try
                        {
                            FileSystemObject obj = null;
                            if (fileInfo is DirectoryInfo)
                            {
                                obj = new FileSystemObject()
                                {
                                    Path = fileInfo.FullName,
                                    Permissions = FileSystemUtils.GetFilePermissions(fileInfo),
                                    IsDirectory = true
                                };
                                if (RuntimeInformation.IsOSPlatform(OSPlatform.Linux) || RuntimeInformation.IsOSPlatform(OSPlatform.OSX))
                                {
                                    var file = new UnixFileInfo(fileInfo.FullName);
                                    obj.Owner = file.OwnerUser.UserName;
                                    obj.Group = file.OwnerGroup.GroupName;
                                    obj.SetGid = file.IsSetGroup;
                                    obj.SetUid = file.IsSetUser;
                                }
                            }
                            else
                            {
                                obj = new FileSystemObject()
                                {
                                    Path = fileInfo.FullName,
                                    Permissions = FileSystemUtils.GetFilePermissions(fileInfo),
                                    Size = (ulong)(fileInfo as FileInfo).Length,
                                    IsDirectory = false
                                };
                                if (RuntimeInformation.IsOSPlatform(OSPlatform.Linux) || RuntimeInformation.IsOSPlatform(OSPlatform.OSX))
                                {
                                    var file = new UnixFileInfo(fileInfo.FullName);
                                    obj.Owner = file.OwnerUser.UserName;
                                    obj.Group = file.OwnerGroup.GroupName;
                                    obj.SetGid = file.IsSetGroup;
                                    obj.SetUid = file.IsSetUser;
                                }

                                if (RuntimeInformation.IsOSPlatform(OSPlatform.Windows))
                                {
                                    if (WindowsFileSystemUtils.IsLocal(obj.Path) || downloadCloud)
                                    {
                                        if (WindowsFileSystemUtils.NeedsSignature(obj.Path))
                                        {
                                            obj.SignatureStatus = WindowsFileSystemUtils.GetSignatureStatus(fileInfo.FullName);
                                            obj.Characteristics = WindowsFileSystemUtils.GetDllCharacteristics(fileInfo.FullName);
                                        }
                                        else
                                        {
                                            obj.SignatureStatus = "Cloud";
                                        }
                                    }
                                }

                                if (INCLUDE_CONTENT_HASH)
                                {
                                    obj.ContentHash = FileSystemUtils.GetFileHash(fileInfo);
                                }

                                if (RuntimeInformation.IsOSPlatform(OSPlatform.Linux) || RuntimeInformation.IsOSPlatform(OSPlatform.OSX))
                                {
                                    if (obj.Permissions.Contains("Execute"))
                                    {
                                        obj.IsExecutable = true;
                                    }
                                }
                                else
                                {
                                    try
                                    {
<<<<<<< HEAD
                                        if (WindowsFileSystemUtils.NeedsSignature(obj.Path))
                                        {
                                            obj.IsExecutable = true;
                                        }
                                    }
                                    catch (System.UnauthorizedAccessException)
                                    {
                                        Log.Verbose("Couldn't access {0} to check if signature is needed.");
=======
                                        if (WindowsFileSystemUtils.IsLocal(obj.Path) || downloadCloud)
                                        {
                                            if (WindowsFileSystemUtils.NeedsSignature(obj.Path))
                                            {
                                                obj.IsExecutable = true;
                                            }
                                        }
                                    }
                                    catch (System.UnauthorizedAccessException ex)
                                    {
                                        Log.Verbose(ex, "Couldn't access {0} to check if signature is needed.", fileInfo.FullName);
>>>>>>> 0caa401c
                                    }
                                }
                            }

                            if (obj != null)
                            {
                                DatabaseManager.Write(obj, runId);
                                if (examineCertificates &&
                                    fileInfo.FullName.EndsWith(".cer", StringComparison.CurrentCulture) ||
                                    fileInfo.FullName.EndsWith(".der", StringComparison.CurrentCulture) ||
                                    fileInfo.FullName.EndsWith(".p7b", StringComparison.CurrentCulture))
                                {
                                    var certificate = X509Certificate.CreateFromCertFile(fileInfo.FullName);
                                    var certObj = new CertificateObject()
                                    {
                                        StoreLocation = fileInfo.FullName,
                                        StoreName = "Disk",
                                        CertificateHashString = certificate.GetCertHashString(),
                                        Subject = certificate.Subject,
                                        Pkcs7 = certificate.Export(X509ContentType.Cert).ToString()
                                    };
                                    DatabaseManager.Write(certObj, runId);
                                }
                            }
                        }
                        catch (System.UnauthorizedAccessException e)
                        {
                            Log.Verbose(e, "Access Denied {0}", fileInfo?.FullName);
                        }
                        catch (System.IO.IOException e)
                        {
                            Log.Verbose(e, "Couldn't parse {0}", fileInfo?.FullName);
                        }
                        catch (Exception e)
                        {
                            Logger.DebugException(e);
                        }
                    }));
                }
                catch (Exception e)
                {
                    Log.Warning(e, "Error collecting file system information: {0}", e.Message);
                }

                DatabaseManager.Commit();

            }

            Stop();

        }
    }
}<|MERGE_RESOLUTION|>--- conflicted
+++ resolved
@@ -174,16 +174,6 @@
                                 {
                                     try
                                     {
-<<<<<<< HEAD
-                                        if (WindowsFileSystemUtils.NeedsSignature(obj.Path))
-                                        {
-                                            obj.IsExecutable = true;
-                                        }
-                                    }
-                                    catch (System.UnauthorizedAccessException)
-                                    {
-                                        Log.Verbose("Couldn't access {0} to check if signature is needed.");
-=======
                                         if (WindowsFileSystemUtils.IsLocal(obj.Path) || downloadCloud)
                                         {
                                             if (WindowsFileSystemUtils.NeedsSignature(obj.Path))
@@ -195,7 +185,6 @@
                                     catch (System.UnauthorizedAccessException ex)
                                     {
                                         Log.Verbose(ex, "Couldn't access {0} to check if signature is needed.", fileInfo.FullName);
->>>>>>> 0caa401c
                                     }
                                 }
                             }
