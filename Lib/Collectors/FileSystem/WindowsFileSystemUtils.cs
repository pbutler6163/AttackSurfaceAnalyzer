﻿// Copyright (c) Microsoft Corporation. All rights reserved.
// Licensed under the MIT License.
using System;
using System.Collections.Generic;
using System.IO;
using System.Runtime.InteropServices;
using System.Security.AccessControl;
using AttackSurfaceAnalyzer.Libs;
using AttackSurfaceAnalyzer.ObjectTypes;
using AttackSurfaceAnalyzer.Utils;
using Serilog;

namespace AttackSurfaceAnalyzer.Collectors.FileSystem
{
    public class WindowsFileSystemUtils
    {
        public static List<string> SIGNED_EXTENSIONS = new List<string> { "dll", "exe", "cab", "ocx" };

        protected internal static string GetSignatureStatus(string Path)
        {
            if (!WindowsFileSystemUtils.NeedsSignature(Path))
            {
                return "";
            }
            string sigStatus = WinTrust.VerifyEmbeddedSignature(Path);

            return sigStatus;
        }

        protected internal static bool NeedsSignature(string Path)
        {
            if (RuntimeInformation.IsOSPlatform(OSPlatform.Windows))
            {
                var _p = Path.ToLower().Trim();
                foreach (var ext in SIGNED_EXTENSIONS)
                {
                    if (_p.EndsWith("." + ext))
                    {
                        return true;
                    }
                }
                return false;
            }
            else
            {
                return false;
            }
        }

        protected internal static List<DLLCHARACTERISTICS> GetDllCharacteristics(string Path)
        {
            // Piggyback on executable files as defined by signature checking.
            if (NeedsSignature(Path))
            {
                try
                {
                    List<DLLCHARACTERISTICS> l = new List<DLLCHARACTERISTICS>();
                    var peHeader1 = new PeNet.PeFile(Path);
                    ushort characteristics = peHeader1.ImageNtHeaders.OptionalHeader.DllCharacteristics;
                    foreach (DLLCHARACTERISTICS characteristic in Enum.GetValues(typeof(DLLCHARACTERISTICS)))
                    {
                        if (((ushort)characteristic & characteristics) == (ushort)characteristic)
                        {
                            l.Add(characteristic);
                        }
                    }
                    return l;
                }
                // Catches exceptions that PeNet throws when trying to read headers
                catch (ArgumentNullException)
                {
                    Log.Verbose("Null argument. Failed to get PE headers for {0}", Path);
                }
                catch (IndexOutOfRangeException)
                {
                    Log.Verbose("Index OOR. Failed to get PE headers for {0}", Path);
                }
                catch (Exception e)
                {
                    Log.Debug("{0} = {1}:{2}", Path, e.GetType().ToString(), e.Message);
                    Log.Debug(e.StackTrace);
                }
            }
            
            return new List<DLLCHARACTERISTICS>();
        }

        protected internal static string GetFilePermissions(FileSystemInfo fileInfo)
        {
            FileSystemSecurity fileSecurity = null;
            var filename = fileInfo.FullName;
            if (filename.Length >= 260 && !filename.StartsWith(@"\\?\"))
            {
                filename = string.Format(@"\\?\{0}", filename);
            }

            if (fileInfo is FileInfo)
            {
                try
                {
                    fileSecurity = new FileSecurity(filename, AccessControlSections.All);
                }
                catch (UnauthorizedAccessException)
                {
                    Log.Verbose(Strings.Get("Err_AccessControl"), fileInfo.FullName);
                }
<<<<<<< HEAD
                // Some system files return this
                catch (InvalidOperationException)
                {
                    Log.Verbose(Strings.Get("Err_InvalidOperation"), fileInfo.FullName);
=======
                catch (InvalidOperationException)
                {
                    Log.Verbose("Invalid operation exception {0}.", fileInfo.FullName);
                }
                catch (Exception e)
                {
                    Log.Debug("Exception {0}: {1}", e.GetType().ToString(), fileInfo.FullName);
                    Log.Debug(e.StackTrace);
>>>>>>> 1839a67a
                }
            }
            else if (fileInfo is DirectoryInfo)
            {
                try
                {
                    fileSecurity = new DirectorySecurity(filename, AccessControlSections.All);
                }
                catch (UnauthorizedAccessException)
                {
                    Log.Verbose(Strings.Get("Err_AccessControl"), fileInfo.FullName);
                }
                catch (InvalidOperationException)
                {
                    Log.Verbose("Invalid operation exception {0}.", fileInfo.FullName);
                }
                catch (Exception e)
                {
                    Log.Debug("Exception {0}: {1}", e.GetType().ToString(), fileInfo.FullName);
                    Log.Debug(e.StackTrace);
                }
            }
            else
            {
                return null;
            }
            if (fileSecurity != null)
                return fileSecurity.GetSecurityDescriptorSddlForm(AccessControlSections.All);
            else
                return "";
        }
    }
}<|MERGE_RESOLUTION|>--- conflicted
+++ resolved
@@ -104,21 +104,15 @@
                 {
                     Log.Verbose(Strings.Get("Err_AccessControl"), fileInfo.FullName);
                 }
-<<<<<<< HEAD
                 // Some system files return this
                 catch (InvalidOperationException)
                 {
                     Log.Verbose(Strings.Get("Err_InvalidOperation"), fileInfo.FullName);
-=======
-                catch (InvalidOperationException)
-                {
-                    Log.Verbose("Invalid operation exception {0}.", fileInfo.FullName);
                 }
                 catch (Exception e)
                 {
                     Log.Debug("Exception {0}: {1}", e.GetType().ToString(), fileInfo.FullName);
                     Log.Debug(e.StackTrace);
->>>>>>> 1839a67a
                 }
             }
             else if (fileInfo is DirectoryInfo)
